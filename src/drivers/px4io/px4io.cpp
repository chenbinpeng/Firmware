/****************************************************************************
 *
 *   Copyright (c) 2012, 2013 PX4 Development Team. All rights reserved.
 *
 * Redistribution and use in source and binary forms, with or without
 * modification, are permitted provided that the following conditions
 * are met:
 *
 * 1. Redistributions of source code must retain the above copyright
 *    notice, this list of conditions and the following disclaimer.
 * 2. Redistributions in binary form must reproduce the above copyright
 *    notice, this list of conditions and the following disclaimer in
 *    the documentation and/or other materials provided with the
 *    distribution.
 * 3. Neither the name PX4 nor the names of its contributors may be
 *    used to endorse or promote products derived from this software
 *    without specific prior written permission.
 *
 * THIS SOFTWARE IS PROVIDED BY THE COPYRIGHT HOLDERS AND CONTRIBUTORS
 * "AS IS" AND ANY EXPRESS OR IMPLIED WARRANTIES, INCLUDING, BUT NOT
 * LIMITED TO, THE IMPLIED WARRANTIES OF MERCHANTABILITY AND FITNESS
 * FOR A PARTICULAR PURPOSE ARE DISCLAIMED. IN NO EVENT SHALL THE
 * COPYRIGHT OWNER OR CONTRIBUTORS BE LIABLE FOR ANY DIRECT, INDIRECT,
 * INCIDENTAL, SPECIAL, EXEMPLARY, OR CONSEQUENTIAL DAMAGES (INCLUDING,
 * BUT NOT LIMITED TO, PROCUREMENT OF SUBSTITUTE GOODS OR SERVICES; LOSS
 * OF USE, DATA, OR PROFITS; OR BUSINESS INTERRUPTION) HOWEVER CAUSED
 * AND ON ANY THEORY OF LIABILITY, WHETHER IN CONTRACT, STRICT
 * LIABILITY, OR TORT (INCLUDING NEGLIGENCE OR OTHERWISE) ARISING IN
 * ANY WAY OUT OF THE USE OF THIS SOFTWARE, EVEN IF ADVISED OF THE
 * POSSIBILITY OF SUCH DAMAGE.
 *
 ****************************************************************************/

/**
 * @file px4io.cpp
 * Driver for the PX4IO board.
 *
 * PX4IO is connected via I2C.
 */

#include <nuttx/config.h>

#include <sys/types.h>
#include <stdint.h>
#include <stdbool.h>
#include <assert.h>
#include <debug.h>
#include <time.h>
#include <queue.h>
#include <errno.h>
#include <string.h>
#include <stdio.h>
#include <stdlib.h>
#include <unistd.h>
#include <fcntl.h>
#include <math.h>

#include <arch/board/board.h>

#include <drivers/device/device.h>
#include <drivers/drv_rc_input.h>
#include <drivers/drv_pwm_output.h>
#include <drivers/drv_gpio.h>
#include <drivers/drv_hrt.h>
#include <drivers/drv_mixer.h>

#include <systemlib/mixer/mixer.h>
#include <systemlib/perf_counter.h>
#include <systemlib/err.h>
#include <systemlib/systemlib.h>
#include <systemlib/scheduling_priorities.h>
#include <systemlib/param/param.h>

#include <uORB/topics/actuator_controls.h>
#include <uORB/topics/actuator_controls_effective.h>
#include <uORB/topics/actuator_outputs.h>
#include <uORB/topics/actuator_armed.h>
#include <uORB/topics/safety.h>
#include <uORB/topics/vehicle_control_mode.h>
#include <uORB/topics/vehicle_command.h>
#include <uORB/topics/rc_channels.h>
#include <uORB/topics/battery_status.h>
#include <uORB/topics/parameter_update.h>
#include <debug.h>

#include <mavlink/mavlink_log.h>
#include <modules/px4iofirmware/protocol.h>

#include "uploader.h"

extern device::Device *PX4IO_i2c_interface() weak_function;
extern device::Device *PX4IO_serial_interface() weak_function;

#define PX4IO_SET_DEBUG			_IOC(0xff00, 0)
#define PX4IO_INAIR_RESTART_ENABLE	_IOC(0xff00, 1)

/**
 * The PX4IO class.
 *
 * Encapsulates PX4FMU to PX4IO communications modeled as file operations.
 */
class PX4IO : public device::CDev
{
public:
	/**
	 * Constructor.
	 * 
	 * Initialize all class variables.
	 */
	PX4IO(device::Device *interface);

	/**
	 * Destructor.
	 * 
	 * Wait for worker thread to terminate.
	 */
	virtual ~PX4IO();

	/**
	 * Initialize the PX4IO class.
	 * 
	 * Initialize the physical I2C interface to PX4IO. Retrieve relevant initial system parameters. Initialize PX4IO registers.
	 */
	virtual int		init();

	/**
	 * IO Control handler.
	 * 
	 * Handle all IOCTL calls to the PX4IO file descriptor.
	 *
	 * @param[in] filp file handle (not used). This function is always called directly through object reference
	 * @param[in] cmd the IOCTL command
	 * @param[in] the IOCTL command parameter (optional)
	 */
	virtual int		ioctl(file *filp, int cmd, unsigned long arg);

	/**
	 * write handler.
	 * 
	 * Handle writes to the PX4IO file descriptor.
	 *
	 * @param[in] filp file handle (not used). This function is always called directly through object reference
	 * @param[in] buffer pointer to the data buffer to be written
	 * @param[in] len size in bytes to be written
	 * @return number of bytes written
	 */
	virtual ssize_t		write(file *filp, const char *buffer, size_t len);

	/**
	* Set the update rate for actuator outputs from FMU to IO.
	*
	* @param[in] rate		The rate in Hz actuator outpus are sent to IO.
	* 			Min 10 Hz, max 400 Hz
	*/
	int      		set_update_rate(int rate);

	/**
	* Set the battery current scaling and bias
	*
	* @param[in] amp_per_volt
	* @param[in] amp_bias
	*/
	void      		set_battery_current_scaling(float amp_per_volt, float amp_bias);

	/**
	 * Push failsafe values to IO.
	 *
	 * @param[in] vals	Failsafe control inputs: in us PPM (900 for zero, 1500 for centered, 2100 for full)
	 * @param[in] len	Number of channels, could up to 8
	 */
	int			set_failsafe_values(const uint16_t *vals, unsigned len);

	/**
<<<<<<< HEAD
	 * Set the minimum PWM signals when armed
=======
	 * Print IO status.
	 *
	 * Print all relevant IO status information
>>>>>>> 061be7f7
	 */
	int 			set_min_values(const uint16_t *vals, unsigned len);

	/**
	 * Set the maximum PWM signal when armed
	 */
	int 			set_max_values(const uint16_t *vals, unsigned len);

	/**
	 * Set an idle PWM signal that is active right after startup, even when SAFETY_SAFE
	 */
	int 			set_idle_values(const uint16_t *vals, unsigned len);

	/**
	* Print the current status of IO
	*/
	void			print_status();

	/**
	 * Set the DSM VCC is controlled by relay one flag
	 *
	 * @param[in] enable true=DSM satellite VCC is controlled by relay1, false=DSM satellite VCC not controlled
	 */
	inline void		set_dsm_vcc_ctl(bool enable)
	{
		_dsm_vcc_ctl = enable;
	};

	/**
	 * Get the DSM VCC is controlled by relay one flag
	 *
	 * @return true=DSM satellite VCC is controlled by relay1, false=DSM satellite VCC not controlled
	 */
	inline bool		get_dsm_vcc_ctl()
	{
		return _dsm_vcc_ctl;
	};

private:
	device::Device		*_interface;

	// XXX
	unsigned		_hardware;			///< Hardware revision
	unsigned		_max_actuators;		///<Maximum # of actuators supported by PX4IO
	unsigned		_max_controls;		///<Maximum # of controls supported by PX4IO
	unsigned		_max_rc_input;		///<Maximum receiver channels supported by PX4IO
	unsigned		_max_relays;		///<Maximum relays supported by PX4IO
	unsigned		_max_transfer;		///<Maximum number of I2C transfers supported by PX4IO

	unsigned 		_update_interval;	///<Subscription interval limiting send rate

	volatile int		_task;			///<worker task id
	volatile bool		_task_should_exit;	///<worker terminate flag

	int			_mavlink_fd;		///<mavlink file descriptor

	perf_counter_t		_perf_update;		///<local performance counter

	/* cached IO state */
	uint16_t		_status;		///<Various IO status flags
	uint16_t		_alarms;		///<Various IO alarms

	/* subscribed topics */
<<<<<<< HEAD
	int			_t_actuators;	///< actuator controls topic
	int			_t_actuator_armed;	///< system armed control topic
	int 			_t_vehicle_control_mode;	///< vehicle control mode topic
	int			_t_param;	///< parameter update topic

	/* advertised topics */
	orb_advert_t 		_to_input_rc;	///< rc inputs from io
	orb_advert_t 		_to_actuators_effective; ///< effective actuator controls topic
	orb_advert_t		_to_outputs;	///< mixed servo outputs topic
	orb_advert_t		_to_battery;	///< battery status / voltage
	orb_advert_t		_to_safety;	///< status of safety
=======
	int			_t_actuators;		///<actuator controls topic
	int			_t_armed;		///<system armed control topic
	int 			_t_vstatus;		///<system / vehicle status
	int			_t_param;		///<parameter update topic

	/* advertised topics */
	orb_advert_t 		_to_input_rc;		///<rc inputs from IO topic
	orb_advert_t 		_to_actuators_effective; ///<effective actuator controls topic
	orb_advert_t		_to_outputs;		///<mixed servo outputs topic
	orb_advert_t		_to_battery;		///<battery status / voltage topic
>>>>>>> 061be7f7

	actuator_outputs_s	_outputs;		///<mixed outputs
	actuator_controls_effective_s _controls_effective; ///<effective controls

	bool			_primary_pwm_device;	///<true if we are the default PWM output

	float			_battery_amp_per_volt;	///<current sensor amps/volt
	float			_battery_amp_bias;	///<current sensor bias
	float			_battery_mamphour_total;///<amp hours consumed so far
	uint64_t		_battery_last_timestamp;///<last amp hour calculation timestamp

	bool			_dsm_vcc_ctl;		///<true if relay 1 controls DSM satellite RX power

	/**
	 * System armed
	 */

	bool			_system_armed;

	/**
	 * Trampoline to the worker task
	 */
	static void		task_main_trampoline(int argc, char *argv[]);

	/**
	 * worker task
	 */
	void			task_main();

	/**
	 * Send controls to IO
	 */
	int			io_set_control_state();

	/**
	 * Update IO's arming-related state
	 */
	int			io_set_arming_state();

	/**
	 * Push RC channel configuration to IO.
	 */
	int			io_set_rc_config();

	/**
	 * Fetch status and alarms from IO
	 *
	 * Also publishes battery voltage/current.
	 */
	int			io_get_status();

	/**
	 * Fetch RC inputs from IO.
	 *
	 * @param input_rc	Input structure to populate.
	 * @return		OK if data was returned.
	 */
	int			io_get_raw_rc_input(rc_input_values &input_rc);

	/**
	 * Fetch and publish raw RC input data.
	 */
	int			io_publish_raw_rc();

	/**
	 * Fetch and publish the mixed control values.
	 */
	int			io_publish_mixed_controls();

	/**
	 * Fetch and publish the PWM servo outputs.
	 */
	int			io_publish_pwm_outputs();

	/**
	 * write register(s)
	 *
	 * @param page		Register page to write to.
	 * @param offset	Register offset to start writing at.
	 * @param values	Pointer to array of values to write.
	 * @param num_values	The number of values to write.
	 * @return		OK if all values were successfully written.
	 */
	int			io_reg_set(uint8_t page, uint8_t offset, const uint16_t *values, unsigned num_values);

	/**
	 * write a register
	 *
	 * @param page		Register page to write to.
	 * @param offset	Register offset to write to.
	 * @param value		Value to write.
	 * @return		OK if the value was written successfully.
	 */
	int			io_reg_set(uint8_t page, uint8_t offset, const uint16_t value);

	/**
	 * read register(s)
	 *
	 * @param page		Register page to read from.
	 * @param offset	Register offset to start reading from.
	 * @param values	Pointer to array where values should be stored.
	 * @param num_values	The number of values to read.
	 * @return		OK if all values were successfully read.
	 */
	int			io_reg_get(uint8_t page, uint8_t offset, uint16_t *values, unsigned num_values);

	/**
	 * read a register
	 *
	 * @param page		Register page to read from.
	 * @param offset	Register offset to start reading from.
	 * @return		Register value that was read, or _io_reg_get_error on error.
	 */
	uint32_t		io_reg_get(uint8_t page, uint8_t offset);
	static const uint32_t	_io_reg_get_error = 0x80000000;

	/**
	 * modify a register
	 *
	 * @param page		Register page to modify.
	 * @param offset	Register offset to modify.
	 * @param clearbits	Bits to clear in the register.
	 * @param setbits	Bits to set in the register.
	 */
	int			io_reg_modify(uint8_t page, uint8_t offset, uint16_t clearbits, uint16_t setbits);

	/**
	 * Send mixer definition text to IO
	 */
	int			mixer_send(const char *buf, unsigned buflen);

	/**
	 * Handle a status update from IO.
	 *
	 * Publish IO status information if necessary.
	 *
	 * @param status	The status register
	 */
	int			io_handle_status(uint16_t status);

	/**
	 * Handle an alarm update from IO.
	 *
	 * Publish IO alarm information if necessary.
	 *
	 * @param alarm		The status register
	 */
	int			io_handle_alarms(uint16_t alarms);

};


namespace
{

PX4IO	*g_dev;

}

PX4IO::PX4IO(device::Device *interface) :
	CDev("px4io", PX4IO_DEVICE_PATH),
	_interface(interface),
	_hardware(0),
	_max_actuators(0),
	_max_controls(0),
	_max_rc_input(0),
	_max_relays(0),
	_max_transfer(16),	/* sensible default */
	_update_interval(0),
	_task(-1),
	_task_should_exit(false),
	_mavlink_fd(-1),
	_perf_update(perf_alloc(PC_ELAPSED, "px4io update")),
	_status(0),
	_alarms(0),
	_t_actuators(-1),
	_t_actuator_armed(-1),
	_t_vehicle_control_mode(-1),
	_t_param(-1),
	_to_input_rc(0),
	_to_actuators_effective(0),
	_to_outputs(0),
	_to_battery(0),
	_to_safety(0),
	_primary_pwm_device(false),
	_battery_amp_per_volt(90.0f/5.0f), // this matches the 3DR current sensor
	_battery_amp_bias(0),
	_battery_mamphour_total(0),
	_battery_last_timestamp(0),
	_dsm_vcc_ctl(false),
	_system_armed(false)
{
	/* we need this potentially before it could be set in task_main */
	g_dev = this;

	/* open MAVLink text channel */
	_mavlink_fd = ::open(MAVLINK_LOG_DEVICE, 0);

	_debug_enabled = true;
}

PX4IO::~PX4IO()
{
	/* tell the task we want it to go away */
	_task_should_exit = true;

	/* spin waiting for the task to stop */
	for (unsigned i = 0; (i < 10) && (_task != -1); i++) {
		/* give it another 100ms */
		usleep(100000);
	}

	/* well, kill it anyway, though this will probably crash */
	if (_task != -1)
		task_delete(_task);

	if (_interface != nullptr)
		delete _interface;

	g_dev = nullptr;
}

int
PX4IO::init()
{
	int ret;

	ASSERT(_task == -1);

	/* do regular cdev init */
	ret = CDev::init();
	if (ret != OK)
		return ret;

	/* get some parameters */
	unsigned protocol = io_reg_get(PX4IO_PAGE_CONFIG, PX4IO_P_CONFIG_PROTOCOL_VERSION);
	if (protocol != PX4IO_PROTOCOL_VERSION) {
		log("protocol/firmware mismatch");
		mavlink_log_emergency(_mavlink_fd, "[IO] protocol/firmware mismatch, abort.");
		return -1;
	}
	_hardware      = io_reg_get(PX4IO_PAGE_CONFIG, PX4IO_P_CONFIG_HARDWARE_VERSION);
	_max_actuators = io_reg_get(PX4IO_PAGE_CONFIG, PX4IO_P_CONFIG_ACTUATOR_COUNT);
	_max_controls  = io_reg_get(PX4IO_PAGE_CONFIG, PX4IO_P_CONFIG_CONTROL_COUNT);
	_max_relays    = io_reg_get(PX4IO_PAGE_CONFIG, PX4IO_P_CONFIG_RELAY_COUNT);
	_max_transfer  = io_reg_get(PX4IO_PAGE_CONFIG, PX4IO_P_CONFIG_MAX_TRANSFER) - 2;
	_max_rc_input  = io_reg_get(PX4IO_PAGE_CONFIG, PX4IO_P_CONFIG_RC_INPUT_COUNT);
	if ((_max_actuators < 1) || (_max_actuators > 255) ||
	    (_max_relays > 32)   ||
	    (_max_transfer < 16) || (_max_transfer > 255)  ||
	    (_max_rc_input < 1)  || (_max_rc_input > 255)) {

		log("config read error");
		mavlink_log_emergency(_mavlink_fd, "[IO] config read fail, abort.");
		return -1;
	}
	if (_max_rc_input > RC_INPUT_MAX_CHANNELS)
		_max_rc_input = RC_INPUT_MAX_CHANNELS;

	/*
	 * Check for IO flight state - if FMU was flagged to be in
	 * armed state, FMU is recovering from an in-air reset.
	 * Read back status and request the commander to arm
	 * in this case.
	 */

	uint16_t reg;

	/* get IO's last seen FMU state */
	ret = io_reg_get(PX4IO_PAGE_SETUP, PX4IO_P_SETUP_ARMING, &reg, sizeof(reg));
	if (ret != OK)
		return ret;

	/*
	 * in-air restart is only tried if the IO board reports it is
	 * already armed, and has been configured for in-air restart
	 */
	if ((reg & PX4IO_P_SETUP_ARMING_INAIR_RESTART_OK) &&
	    (reg & PX4IO_P_SETUP_ARMING_FMU_ARMED)) {

	    	mavlink_log_emergency(_mavlink_fd, "[IO] RECOVERING FROM FMU IN-AIR RESTART");
	    	log("INAIR RESTART RECOVERY (needs commander app running)");

		/* WARNING: COMMANDER app/vehicle status must be initialized.
		 * If this fails (or the app is not started), worst-case IO
		 * remains untouched (so manual override is still available).
		 */

		int safety_sub = orb_subscribe(ORB_ID(actuator_armed));
		/* fill with initial values, clear updated flag */
		struct actuator_armed_s safety;
		uint64_t try_start_time = hrt_absolute_time();
		bool updated = false;
		
		/* keep checking for an update, ensure we got a arming information,
		   not something that was published a long time ago. */
		do {
			orb_check(safety_sub, &updated);

			if (updated) {
				/* got data, copy and exit loop */
				orb_copy(ORB_ID(actuator_armed), safety_sub, &safety);
				break;
			}

			/* wait 10 ms */
			usleep(10000);

			/* abort after 5s */
			if ((hrt_absolute_time() - try_start_time)/1000 > 3000) {
				log("failed to recover from in-air restart (1), aborting IO driver init.");
				return 1;
			}

		} while (true);

		/* send command to arm system via command API */
		vehicle_command_s cmd;
		/* request arming */
		cmd.param1 = 1.0f;
		cmd.param2 = 0;
		cmd.param3 = 0;
		cmd.param4 = 0;
		cmd.param5 = 0;
		cmd.param6 = 0;
		cmd.param7 = 0;
		cmd.command = VEHICLE_CMD_COMPONENT_ARM_DISARM;
		// cmd.target_system = status.system_id;
		// cmd.target_component = status.component_id;
		// cmd.source_system = status.system_id;
		// cmd.source_component = status.component_id;
		/* ask to confirm command */
		cmd.confirmation =  1;

		/* send command once */
		orb_advert_t pub = orb_advertise(ORB_ID(vehicle_command), &cmd);

		/* spin here until IO's state has propagated into the system */
		do {
			orb_check(safety_sub, &updated);

			if (updated) {
				orb_copy(ORB_ID(actuator_armed), safety_sub, &safety);
			}

			/* wait 50 ms */
			usleep(50000);

			/* abort after 5s */
			if ((hrt_absolute_time() - try_start_time)/1000 > 2000) {
				log("failed to recover from in-air restart (2), aborting IO driver init.");
				return 1;
			}

			/* re-send if necessary */
			if (!safety.armed) {
				orb_publish(ORB_ID(vehicle_command), pub, &cmd);
				log("re-sending arm cmd");
			}

		/* keep waiting for state change for 2 s */
		} while (!safety.armed);

	/* regular boot, no in-air restart, init IO */
	} else {


		/* dis-arm IO before touching anything */
		io_reg_modify(PX4IO_PAGE_SETUP, PX4IO_P_SETUP_ARMING, 
			PX4IO_P_SETUP_ARMING_FMU_ARMED |
			PX4IO_P_SETUP_ARMING_INAIR_RESTART_OK |
			PX4IO_P_SETUP_ARMING_MANUAL_OVERRIDE_OK | 
			PX4IO_P_SETUP_ARMING_ALWAYS_PWM_ENABLE, 0);

		/* publish RC config to IO */
		ret = io_set_rc_config();
		if (ret != OK) {
			log("failed to update RC input config");
			mavlink_log_info(_mavlink_fd, "[IO] RC config upload fail");
			return ret;
		}

	}

	/* try to claim the generic PWM output device node as well - it's OK if we fail at this */
	ret = register_driver(PWM_OUTPUT_DEVICE_PATH, &fops, 0666, (void *)this);

	if (ret == OK) {
		log("default PWM output device");
		_primary_pwm_device = true;
	}

	/* start the IO interface task */
	_task = task_create("px4io", SCHED_PRIORITY_ACTUATOR_OUTPUTS, 2048, (main_t)&PX4IO::task_main_trampoline, nullptr);

	if (_task < 0) {
		debug("task start failed: %d", errno);
		return -errno;
	}

	mavlink_log_info(_mavlink_fd, "[IO] init ok");

	return OK;
}

void
PX4IO::task_main_trampoline(int argc, char *argv[])
{
	g_dev->task_main();
}

void
PX4IO::task_main()
{
	hrt_abstime last_poll_time = 0;
	int mavlink_fd = ::open(MAVLINK_LOG_DEVICE, 0);

	log("starting");


	/*
	 * Subscribe to the appropriate PWM output topic based on whether we are the
	 * primary PWM output or not.
	 */
	_t_actuators = orb_subscribe(_primary_pwm_device ? ORB_ID_VEHICLE_ATTITUDE_CONTROLS :
				     ORB_ID(actuator_controls_1));
	orb_set_interval(_t_actuators, 20);		/* default to 50Hz */

	_t_actuator_armed = orb_subscribe(ORB_ID(actuator_armed));
	orb_set_interval(_t_actuator_armed, 200);		/* 5Hz update rate */

	_t_vehicle_control_mode = orb_subscribe(ORB_ID(vehicle_control_mode));
	orb_set_interval(_t_vehicle_control_mode, 200);		/* 5Hz update rate max. */

	_t_param = orb_subscribe(ORB_ID(parameter_update));
	orb_set_interval(_t_param, 500);		/* 2Hz update rate max. */

	if ((_t_actuators < 0) ||
		(_t_actuator_armed < 0) ||
		(_t_vehicle_control_mode < 0) ||
		(_t_param < 0)) {
		log("subscription(s) failed");
		goto out;
	}

	/* poll descriptor */
	pollfd fds[4];
	fds[0].fd = _t_actuators;
	fds[0].events = POLLIN;
	fds[1].fd = _t_actuator_armed;
	fds[1].events = POLLIN;
	fds[2].fd = _t_vehicle_control_mode;
	fds[2].events = POLLIN;
	fds[3].fd = _t_param;
	fds[3].events = POLLIN;

	debug("ready");

	/* lock against the ioctl handler */
	lock();

	/* loop talking to IO */
	while (!_task_should_exit) {

		/* adjust update interval */
		if (_update_interval != 0) {
			if (_update_interval < 5)
				_update_interval = 5;
			if (_update_interval > 100)
				_update_interval = 100;
			orb_set_interval(_t_actuators, _update_interval);
			_update_interval = 0;
		}

		/* sleep waiting for topic updates, but no more than 20ms */
		unlock();
		int ret = ::poll(&fds[0], sizeof(fds) / sizeof(fds[0]), 20);
		lock();

		/* this would be bad... */
		if (ret < 0) {
			log("poll error %d", errno);
			continue;
		}

		perf_begin(_perf_update);
		hrt_abstime now = hrt_absolute_time();

		/* if we have new control data from the ORB, handle it */
		if (fds[0].revents & POLLIN)
			io_set_control_state();

		/* if we have an arming state update, handle it */
		if ((fds[1].revents & POLLIN) || (fds[2].revents & POLLIN))
			io_set_arming_state();

		/*
		 * If it's time for another tick of the polling status machine,
		 * try it now.
		 */
		if ((now - last_poll_time) >= 20000) {

			/*
			 * Pull status and alarms from IO.
			 */
			io_get_status();

			/*
			 * Get raw R/C input from IO.
			 */
			io_publish_raw_rc();

			/*
			 * Fetch mixed servo controls and PWM outputs from IO.
			 *
			 * XXX We could do this at a reduced rate in many/most cases.
			 */
			io_publish_mixed_controls();
			io_publish_pwm_outputs();

			/*
			 * If parameters have changed, re-send RC mappings to IO
			 *
			 * XXX this may be a bit spammy
			 */
			if (fds[3].revents & POLLIN) {
				parameter_update_s pupdate;
				int32_t dsm_bind_val;
				param_t dsm_bind_param;

				// See if bind parameter has been set, and reset it to 0
				param_get(dsm_bind_param = param_find("RC_DSM_BIND"), &dsm_bind_val);
				if (dsm_bind_val) {
<<<<<<< HEAD
					if (!_system_armed) {
=======
					if (!(_status & PX4IO_P_STATUS_FLAGS_ARMED)) {
>>>>>>> 061be7f7
						if ((dsm_bind_val == 1) || (dsm_bind_val == 2)) {
							mavlink_log_info(mavlink_fd, "[IO] binding dsm%c rx", dsm_bind_val == 1 ? '2' : 'x');
							ioctl(nullptr, DSM_BIND_START, dsm_bind_val == 1 ? 3 : 7);
						} else {
							mavlink_log_info(mavlink_fd, "[IO] invalid bind type, bind request rejected");
						}
					} else {
						mavlink_log_info(mavlink_fd, "[IO] system armed, bind request rejected"); 
					}
					dsm_bind_val = 0;
					param_set(dsm_bind_param, &dsm_bind_val);
				}

				/* copy to reset the notification */
				orb_copy(ORB_ID(parameter_update), _t_param, &pupdate);

				/* re-upload RC input config as it may have changed */
				io_set_rc_config();
			}
		}

		perf_end(_perf_update);
	}

	unlock();

out:
	debug("exiting");

	/* clean up the alternate device node */
	if (_primary_pwm_device)
		unregister_driver(PWM_OUTPUT_DEVICE_PATH);

	/* tell the dtor that we are exiting */
	_task = -1;
	_exit(0);
}

int
PX4IO::io_set_control_state()
{
	actuator_controls_s	controls;	///< actuator outputs
	uint16_t 		regs[_max_actuators];

	/* get controls */
	orb_copy(_primary_pwm_device ? ORB_ID_VEHICLE_ATTITUDE_CONTROLS :
	     ORB_ID(actuator_controls_1), _t_actuators, &controls);

	for (unsigned i = 0; i < _max_controls; i++)
		regs[i] = FLOAT_TO_REG(controls.control[i]);

	/* copy values to registers in IO */
	return io_reg_set(PX4IO_PAGE_CONTROLS, 0, regs, _max_controls);
}

int
PX4IO::set_failsafe_values(const uint16_t *vals, unsigned len)
{
	if (len > _max_actuators)
		/* fail with error */
		return E2BIG;

	/* copy values to registers in IO */
	return io_reg_set(PX4IO_PAGE_FAILSAFE_PWM, 0, vals, len);
}

int
PX4IO::set_min_values(const uint16_t *vals, unsigned len)
{
	uint16_t 		regs[_max_actuators];

	if (len > _max_actuators)
		/* fail with error */
		return E2BIG;

	/* copy values to registers in IO */
	return io_reg_set(PX4IO_PAGE_CONTROL_MIN_PWM, 0, vals, len);
}

int
PX4IO::set_max_values(const uint16_t *vals, unsigned len)
{
	uint16_t 		regs[_max_actuators];

	if (len > _max_actuators)
		/* fail with error */
		return E2BIG;

	/* copy values to registers in IO */
	return io_reg_set(PX4IO_PAGE_CONTROL_MAX_PWM, 0, vals, len);
}

int
PX4IO::set_idle_values(const uint16_t *vals, unsigned len)
{
	uint16_t 		regs[_max_actuators];

	if (len > _max_actuators)
		/* fail with error */
		return E2BIG;

	printf("Sending IDLE values\n");

	/* copy values to registers in IO */
	return io_reg_set(PX4IO_PAGE_IDLE_PWM, 0, vals, len);
}


int
PX4IO::io_set_arming_state()
{
	actuator_armed_s	armed;		///< system armed state
	vehicle_control_mode_s	control_mode;	///< vehicle_control_mode

	orb_copy(ORB_ID(actuator_armed), _t_actuator_armed, &armed);
	orb_copy(ORB_ID(vehicle_control_mode), _t_vehicle_control_mode, &control_mode);

	uint16_t set = 0;
	uint16_t clear = 0;

	_system_armed = armed.armed;

	if (armed.armed && !armed.lockdown) {
		set |= PX4IO_P_SETUP_ARMING_FMU_ARMED;
	} else {
		clear |= PX4IO_P_SETUP_ARMING_FMU_ARMED;
	}
	if (armed.ready_to_arm) {
		set |= PX4IO_P_SETUP_ARMING_IO_ARM_OK;
	} else {
		clear |= PX4IO_P_SETUP_ARMING_IO_ARM_OK;
	}

	if (control_mode.flag_external_manual_override_ok) {
		set |= PX4IO_P_SETUP_ARMING_MANUAL_OVERRIDE_OK;
	} else {
		clear |= PX4IO_P_SETUP_ARMING_MANUAL_OVERRIDE_OK;
	}

	return io_reg_modify(PX4IO_PAGE_SETUP, PX4IO_P_SETUP_ARMING, clear, set);
}

int
PX4IO::io_set_rc_config()
{
	unsigned offset = 0;
	int input_map[_max_rc_input];
	int32_t ichan;
	int ret = OK;

	/*
	 * Generate the input channel -> control channel mapping table;
	 * assign RC_MAP_ROLL/PITCH/YAW/THROTTLE to the canonical
	 * controls.
	 */
	for (unsigned i = 0; i < _max_rc_input; i++)
		input_map[i] = -1;

	/*
	 * NOTE: The indices for mapped channels are 1-based
	 *       for compatibility reasons with existing
	 *       autopilots / GCS'.
	 */
	param_get(param_find("RC_MAP_ROLL"), &ichan);
	if ((ichan >= 0) && (ichan < (int)_max_rc_input))
		input_map[ichan - 1] = 0;

	param_get(param_find("RC_MAP_PITCH"), &ichan);
	if ((ichan >= 0) && (ichan < (int)_max_rc_input))
		input_map[ichan - 1] = 1;

	param_get(param_find("RC_MAP_YAW"), &ichan);
	if ((ichan >= 0) && (ichan < (int)_max_rc_input))
		input_map[ichan - 1] = 2;

	param_get(param_find("RC_MAP_THROTTLE"), &ichan);
	if ((ichan >= 0) && (ichan < (int)_max_rc_input))
		input_map[ichan - 1] = 3;

	ichan = 4;
	for (unsigned i = 0; i < _max_rc_input; i++)
		if (input_map[i] == -1)
			input_map[i] = ichan++;

	/*
	 * Iterate all possible RC inputs.
	 */
	for (unsigned i = 0; i < _max_rc_input; i++) {
		uint16_t regs[PX4IO_P_RC_CONFIG_STRIDE];
		char pname[16];
		float fval;

		/*
		 * RC params are floats, but do only
		 * contain integer values. Do not scale
		 * or cast them, let the auto-typeconversion
		 * do its job here.
		 * Channels: 500 - 2500
		 * Inverted flag: -1 (inverted) or 1 (normal)
		 */

		sprintf(pname, "RC%d_MIN", i + 1);
		param_get(param_find(pname), &fval);
		regs[PX4IO_P_RC_CONFIG_MIN] = fval;

		sprintf(pname, "RC%d_TRIM", i + 1);
		param_get(param_find(pname), &fval);
		regs[PX4IO_P_RC_CONFIG_CENTER] = fval;

		sprintf(pname, "RC%d_MAX", i + 1);
		param_get(param_find(pname), &fval);
		regs[PX4IO_P_RC_CONFIG_MAX] = fval;

		sprintf(pname, "RC%d_DZ", i + 1);
		param_get(param_find(pname), &fval);
		regs[PX4IO_P_RC_CONFIG_DEADZONE] = fval;

		regs[PX4IO_P_RC_CONFIG_ASSIGNMENT] = input_map[i];

		regs[PX4IO_P_RC_CONFIG_OPTIONS] = PX4IO_P_RC_CONFIG_OPTIONS_ENABLED;
		sprintf(pname, "RC%d_REV", i + 1);
		param_get(param_find(pname), &fval);

		/*
		 * This has been taken for the sake of compatibility
		 * with APM's setup / mission planner: normal: 1,
		 * inverted: -1
		 */
		if (fval < 0) {
			regs[PX4IO_P_RC_CONFIG_OPTIONS] |= PX4IO_P_RC_CONFIG_OPTIONS_REVERSE;
		}

		/* send channel config to IO */
		ret = io_reg_set(PX4IO_PAGE_RC_CONFIG, offset, regs, PX4IO_P_RC_CONFIG_STRIDE);
		if (ret != OK) {
			log("rc config upload failed");
			break;
		}

		/* check the IO initialisation flag */
		if (!(io_reg_get(PX4IO_PAGE_STATUS, PX4IO_P_STATUS_FLAGS) & PX4IO_P_STATUS_FLAGS_INIT_OK)) {
			log("config for RC%d rejected by IO", i + 1);
			break;
		}

		offset += PX4IO_P_RC_CONFIG_STRIDE;
	}

	return ret;
}

int
PX4IO::io_handle_status(uint16_t status)
{
	int ret = 1;
	/**
	 * WARNING: This section handles in-air resets.
	 */

	/* check for IO reset - force it back to armed if necessary */
	if (_status & PX4IO_P_STATUS_FLAGS_SAFETY_OFF && !(status & PX4IO_P_STATUS_FLAGS_SAFETY_OFF)
		&& !(status & PX4IO_P_STATUS_FLAGS_ARM_SYNC)) {
		/* set the arming flag */
		ret = io_reg_modify(PX4IO_PAGE_STATUS, PX4IO_P_STATUS_FLAGS, 0, PX4IO_P_STATUS_FLAGS_SAFETY_OFF | PX4IO_P_STATUS_FLAGS_ARM_SYNC);

		/* set new status */
		_status = status;
		_status &= PX4IO_P_STATUS_FLAGS_SAFETY_OFF;
	} else if (!(_status & PX4IO_P_STATUS_FLAGS_ARM_SYNC)) {

		/* set the sync flag */
		ret = io_reg_modify(PX4IO_PAGE_STATUS, PX4IO_P_STATUS_FLAGS, 0, PX4IO_P_STATUS_FLAGS_ARM_SYNC);
		/* set new status */
		_status = status;

	} else {
		ret = 0;

		/* set new status */
		_status = status;
	}

	/**
	 * Get and handle the safety status
	 */
	struct safety_s safety;
	safety.timestamp = hrt_absolute_time();

	if (status & PX4IO_P_STATUS_FLAGS_SAFETY_OFF) {
		safety.safety_off = true;
		safety.safety_switch_available = true;
	} else {
		safety.safety_off = false;
		safety.safety_switch_available = true;
	}

	/* lazily publish the safety status */
	if (_to_safety > 0) {
		orb_publish(ORB_ID(safety), _to_safety, &safety);
	} else {
		_to_safety = orb_advertise(ORB_ID(safety), &safety);
	}

	return ret;
}

int
PX4IO::io_handle_alarms(uint16_t alarms)
{

	/* XXX handle alarms */


	/* set new alarms state */
	_alarms = alarms;

	return 0;
}

int
PX4IO::io_get_status()
{
	uint16_t	regs[4];
	int		ret;

	/* get STATUS_FLAGS, STATUS_ALARMS, STATUS_VBATT, STATUS_IBATT in that order */
	ret = io_reg_get(PX4IO_PAGE_STATUS, PX4IO_P_STATUS_FLAGS, &regs[0], sizeof(regs) / sizeof(regs[0]));
	if (ret != OK)
		return ret;

	io_handle_status(regs[0]);
	io_handle_alarms(regs[1]);
	
	/* only publish if battery has a valid minimum voltage */
	if (regs[2] > 3300) {
		battery_status_s	battery_status;

		battery_status.timestamp = hrt_absolute_time();

		/* voltage is scaled to mV */
		battery_status.voltage_v = regs[2] / 1000.0f;

		/*
		  regs[3] contains the raw ADC count, as 12 bit ADC
		  value, with full range being 3.3v
		 */
		battery_status.current_a = regs[3] * (3.3f/4096.0f) * _battery_amp_per_volt;
		battery_status.current_a += _battery_amp_bias;

		/*
		  integrate battery over time to get total mAh used
		 */
		if (_battery_last_timestamp != 0) {
			_battery_mamphour_total += battery_status.current_a * 
				(battery_status.timestamp - _battery_last_timestamp) * 1.0e-3f / 3600;
		}
		battery_status.discharged_mah = _battery_mamphour_total;
		_battery_last_timestamp = battery_status.timestamp;

		/* lazily publish the battery voltage */
		if (_to_battery > 0) {
			orb_publish(ORB_ID(battery_status), _to_battery, &battery_status);
		} else {
			_to_battery = orb_advertise(ORB_ID(battery_status), &battery_status);
		}
	}

	return ret;
}

int
PX4IO::io_get_raw_rc_input(rc_input_values &input_rc)
{
	uint32_t channel_count;
	int	ret;

	/* we don't have the status bits, so input_source has to be set elsewhere */
	input_rc.input_source = RC_INPUT_SOURCE_UNKNOWN;
	
	static const unsigned prolog = (PX4IO_P_RAW_RC_BASE - PX4IO_P_RAW_RC_COUNT);
	uint16_t regs[RC_INPUT_MAX_CHANNELS + prolog];

	/*
	 * Read the channel count and the first 9 channels.
	 *
	 * This should be the common case (9 channel R/C control being a reasonable upper bound).
	 */
	input_rc.timestamp = hrt_absolute_time();
	ret = io_reg_get(PX4IO_PAGE_RAW_RC_INPUT, PX4IO_P_RAW_RC_COUNT, &regs[0], prolog + 9);
	if (ret != OK)
		return ret;

	/*
	 * Get the channel count any any extra channels. This is no more expensive than reading the
	 * channel count once.
	 */
	channel_count = regs[0];
	if (channel_count > 9) {
		ret = io_reg_get(PX4IO_PAGE_RAW_RC_INPUT, PX4IO_P_RAW_RC_BASE + 9, &regs[prolog + 9], channel_count - 9);
		if (ret != OK)
			return ret;
	}

	input_rc.channel_count = channel_count;
	memcpy(input_rc.values, &regs[prolog], channel_count * 2);

	return ret;
}

int
PX4IO::io_publish_raw_rc()
{
	/* if no raw RC, just don't publish */
	if (!(_status & PX4IO_P_STATUS_FLAGS_RC_OK))
		return OK;

	/* fetch values from IO */
	rc_input_values	rc_val;
	rc_val.timestamp = hrt_absolute_time();

	int ret = io_get_raw_rc_input(rc_val);
	if (ret != OK)
		return ret;

	/* sort out the source of the values */
	if (_status & PX4IO_P_STATUS_FLAGS_RC_PPM) {
		rc_val.input_source = RC_INPUT_SOURCE_PX4IO_PPM;
	} else if (_status & PX4IO_P_STATUS_FLAGS_RC_DSM) {
		rc_val.input_source = RC_INPUT_SOURCE_PX4IO_SPEKTRUM;
	} else if (_status & PX4IO_P_STATUS_FLAGS_RC_SBUS) {
		rc_val.input_source = RC_INPUT_SOURCE_PX4IO_SBUS;
	} else {
		rc_val.input_source = RC_INPUT_SOURCE_UNKNOWN;
	}

	/* lazily advertise on first publication */
	if (_to_input_rc == 0) {
		_to_input_rc = orb_advertise(ORB_ID(input_rc), &rc_val);
	} else { 
		orb_publish(ORB_ID(input_rc), _to_input_rc, &rc_val);
	}

	return OK;
}

int
PX4IO::io_publish_mixed_controls()
{
	/* if no FMU comms(!) just don't publish */
	if (!(_status & PX4IO_P_STATUS_FLAGS_FMU_OK))
		return OK;

	/* if not taking raw PPM from us, must be mixing */
	if (_status & PX4IO_P_STATUS_FLAGS_RAW_PWM)
		return OK;

	/* data we are going to fetch */
	actuator_controls_effective_s controls_effective;
	controls_effective.timestamp = hrt_absolute_time();

	/* get actuator controls from IO */
	uint16_t act[_max_actuators];
	int ret = io_reg_get(PX4IO_PAGE_ACTUATORS, 0, act, _max_actuators);
	if (ret != OK)
		return ret;

	/* convert from register format to float */
	for (unsigned i = 0; i < _max_actuators; i++)
		controls_effective.control_effective[i] = REG_TO_FLOAT(act[i]);

	/* laxily advertise on first publication */
	if (_to_actuators_effective == 0) {
		_to_actuators_effective = 
			orb_advertise((_primary_pwm_device ? 
				ORB_ID_VEHICLE_ATTITUDE_CONTROLS_EFFECTIVE : 
				ORB_ID(actuator_controls_effective_1)),
					   &controls_effective);
	} else {
		orb_publish((_primary_pwm_device ? 
			ORB_ID_VEHICLE_ATTITUDE_CONTROLS_EFFECTIVE : 
			ORB_ID(actuator_controls_effective_1)),
			_to_actuators_effective, &controls_effective);
	}

	return OK;
}

int
PX4IO::io_publish_pwm_outputs()
{
	/* if no FMU comms(!) just don't publish */
	if (!(_status & PX4IO_P_STATUS_FLAGS_FMU_OK))
		return OK;

	/* data we are going to fetch */
	actuator_outputs_s outputs;
	outputs.timestamp = hrt_absolute_time();

	/* get servo values from IO */
	uint16_t ctl[_max_actuators];
	int ret = io_reg_get(PX4IO_PAGE_SERVOS, 0, ctl, _max_actuators);
	if (ret != OK)
		return ret;

	/* convert from register format to float */
	for (unsigned i = 0; i < _max_actuators; i++)
		outputs.output[i] = ctl[i];
	outputs.noutputs = _max_actuators;

	/* lazily advertise on first publication */
	if (_to_outputs == 0) {
		_to_outputs = orb_advertise((_primary_pwm_device ?
			ORB_ID_VEHICLE_CONTROLS :
			ORB_ID(actuator_outputs_1)),
			&outputs);
	} else {
		orb_publish((_primary_pwm_device ?
			ORB_ID_VEHICLE_CONTROLS :
			ORB_ID(actuator_outputs_1)),
			_to_outputs,
			&outputs);
	}

	return OK;
}

int
PX4IO::io_reg_set(uint8_t page, uint8_t offset, const uint16_t *values, unsigned num_values)
{
	/* range check the transfer */
	if (num_values > ((_max_transfer) / sizeof(*values))) {
		debug("io_reg_set: too many registers (%u, max %u)", num_values, _max_transfer / 2);
		return -EINVAL;
	}

	int ret =  _interface->write((page << 8) | offset, (void *)values, num_values);
	if (ret != num_values) {
		debug("io_reg_set(%u,%u,%u): error %d", page, offset, num_values, ret);
		return -1;
	}
	return OK;
}

int
PX4IO::io_reg_set(uint8_t page, uint8_t offset, uint16_t value)
{
	return io_reg_set(page, offset, &value, 1);
}

int
PX4IO::io_reg_get(uint8_t page, uint8_t offset, uint16_t *values, unsigned num_values)
{
	/* range check the transfer */
	if (num_values > ((_max_transfer) / sizeof(*values))) {
		debug("io_reg_get: too many registers (%u, max %u)", num_values, _max_transfer / 2);
		return -EINVAL;
	}

	int ret = _interface->read((page << 8) | offset, reinterpret_cast<void *>(values), num_values);
	if (ret != num_values) {
		debug("io_reg_get(%u,%u,%u): data error %d", page, offset, num_values, ret);
		return -1;
	}
	return OK;
}

uint32_t
PX4IO::io_reg_get(uint8_t page, uint8_t offset)
{
	uint16_t value;

	if (io_reg_get(page, offset, &value, 1) != OK)
		return _io_reg_get_error;

	return value;
}

int
PX4IO::io_reg_modify(uint8_t page, uint8_t offset, uint16_t clearbits, uint16_t setbits)
{
	int ret;
	uint16_t value;

	ret = io_reg_get(page, offset, &value, 1);
	if (ret != OK)
		return ret;
	value &= ~clearbits;
	value |= setbits;

	return io_reg_set(page, offset, value);
}

int
PX4IO::mixer_send(const char *buf, unsigned buflen)
{
	uint8_t	frame[_max_transfer];
	px4io_mixdata *msg = (px4io_mixdata *)&frame[0];
	unsigned max_len = _max_transfer - sizeof(px4io_mixdata);

	msg->f2i_mixer_magic = F2I_MIXER_MAGIC;
	msg->action = F2I_MIXER_ACTION_RESET;

	do {
		unsigned count = buflen;

		if (count > max_len)
			count = max_len;

		if (count > 0) {
			memcpy(&msg->text[0], buf, count);
			buf += count;
			buflen -= count;
		}

		/*
		 * We have to send an even number of bytes.  This
		 * will only happen on the very last transfer of a
		 * mixer, and we are guaranteed that there will be
		 * space left to round up as _max_transfer will be
		 * even.
		 */
		unsigned total_len = sizeof(px4io_mixdata) + count;
		if (total_len % 1) {
			msg->text[count] = '\0';
			total_len++;
		}

		int ret = io_reg_set(PX4IO_PAGE_MIXERLOAD, 0, (uint16_t *)frame, total_len / 2);

		if (ret) {
			log("mixer send error %d", ret);
			return ret;
		}

		msg->action = F2I_MIXER_ACTION_APPEND;

	} while (buflen > 0);

	/* check for the mixer-OK flag */
	if (io_reg_get(PX4IO_PAGE_STATUS, PX4IO_P_STATUS_FLAGS) & PX4IO_P_STATUS_FLAGS_MIXER_OK) {
		debug("mixer upload OK");
		mavlink_log_info(_mavlink_fd, "[IO] mixer upload ok");
		return 0;
	} else {
		debug("mixer rejected by IO");
		mavlink_log_info(_mavlink_fd, "[IO] mixer upload fail");
	}

	/* load must have failed for some reason */
	return -EINVAL;
}

void
PX4IO::print_status()
{
	/* basic configuration */
	printf("protocol %u hardware %u bootloader %u buffer %uB\n",
		io_reg_get(PX4IO_PAGE_CONFIG, PX4IO_P_CONFIG_PROTOCOL_VERSION),
		io_reg_get(PX4IO_PAGE_CONFIG, PX4IO_P_CONFIG_HARDWARE_VERSION),
		io_reg_get(PX4IO_PAGE_CONFIG, PX4IO_P_CONFIG_BOOTLOADER_VERSION),
		io_reg_get(PX4IO_PAGE_CONFIG, PX4IO_P_CONFIG_MAX_TRANSFER));
	printf("%u controls %u actuators %u R/C inputs %u analog inputs %u relays\n",
		io_reg_get(PX4IO_PAGE_CONFIG, PX4IO_P_CONFIG_CONTROL_COUNT),
		io_reg_get(PX4IO_PAGE_CONFIG, PX4IO_P_CONFIG_ACTUATOR_COUNT),
		io_reg_get(PX4IO_PAGE_CONFIG, PX4IO_P_CONFIG_RC_INPUT_COUNT),
		io_reg_get(PX4IO_PAGE_CONFIG, PX4IO_P_CONFIG_ADC_INPUT_COUNT),
		io_reg_get(PX4IO_PAGE_CONFIG, PX4IO_P_CONFIG_RELAY_COUNT));

	/* status */
	printf("%u bytes free\n",
		io_reg_get(PX4IO_PAGE_STATUS, PX4IO_P_STATUS_FREEMEM));
	uint16_t flags = io_reg_get(PX4IO_PAGE_STATUS, PX4IO_P_STATUS_FLAGS);
	printf("status 0x%04x%s%s%s%s%s%s%s%s%s%s%s%s%s\n",
		flags,
		((flags & PX4IO_P_STATUS_FLAGS_OUTPUTS_ARMED) ? " OUTPUTS_ARMED" : ""),
		((flags & PX4IO_P_STATUS_FLAGS_SAFETY_OFF) ? " SAFETY_OFF" : " SAFETY_SAFE"),
		((flags & PX4IO_P_STATUS_FLAGS_OVERRIDE) ? " OVERRIDE" : ""),
		((flags & PX4IO_P_STATUS_FLAGS_RC_OK)    ? " RC_OK" : " RC_FAIL"),
		((flags & PX4IO_P_STATUS_FLAGS_RC_PPM)   ? " PPM" : ""),
		(((flags & PX4IO_P_STATUS_FLAGS_RC_DSM) && (!(flags & PX4IO_P_STATUS_FLAGS_RC_DSM11))) ? " DSM10" : ""),
		(((flags & PX4IO_P_STATUS_FLAGS_RC_DSM) && (flags & PX4IO_P_STATUS_FLAGS_RC_DSM11)) ? " DSM11" : ""),
		((flags & PX4IO_P_STATUS_FLAGS_RC_SBUS)  ? " SBUS" : ""),
		((flags & PX4IO_P_STATUS_FLAGS_FMU_OK)   ? " FMU_OK" : " FMU_FAIL"),
		((flags & PX4IO_P_STATUS_FLAGS_RAW_PWM)  ? " RAW_PPM" : ""),
		((flags & PX4IO_P_STATUS_FLAGS_MIXER_OK) ? " MIXER_OK" : " MIXER_FAIL"),
		((flags & PX4IO_P_STATUS_FLAGS_ARM_SYNC) ? " ARM_SYNC" : " ARM_NO_SYNC"),
		((flags & PX4IO_P_STATUS_FLAGS_INIT_OK)  ? " INIT_OK" : " INIT_FAIL"),
		((flags & PX4IO_P_STATUS_FLAGS_FAILSAFE)  ? " FAILSAFE" : ""));
	uint16_t alarms = io_reg_get(PX4IO_PAGE_STATUS, PX4IO_P_STATUS_ALARMS);
	printf("alarms 0x%04x%s%s%s%s%s%s%s%s\n",
		alarms,
		((alarms & PX4IO_P_STATUS_ALARMS_VBATT_LOW)     ? " VBATT_LOW" : ""),
		((alarms & PX4IO_P_STATUS_ALARMS_TEMPERATURE)   ? " TEMPERATURE" : ""),
		((alarms & PX4IO_P_STATUS_ALARMS_SERVO_CURRENT) ? " SERVO_CURRENT" : ""),
		((alarms & PX4IO_P_STATUS_ALARMS_ACC_CURRENT)   ? " ACC_CURRENT" : ""),
		((alarms & PX4IO_P_STATUS_ALARMS_FMU_LOST)      ? " FMU_LOST" : ""),
		((alarms & PX4IO_P_STATUS_ALARMS_RC_LOST)       ? " RC_LOST" : ""),
		((alarms & PX4IO_P_STATUS_ALARMS_PWM_ERROR)     ? " PWM_ERROR" : ""),
		((alarms & PX4IO_P_STATUS_ALARMS_VSERVO_FAULT)  ? " VSERVO_FAULT" : ""));
	/* now clear alarms */
	io_reg_set(PX4IO_PAGE_STATUS, PX4IO_P_STATUS_ALARMS, 0xFFFF);

	if (_hardware == 1) {
		printf("vbatt mV %u ibatt mV %u vbatt scale %u\n",
		       io_reg_get(PX4IO_PAGE_STATUS, PX4IO_P_STATUS_VBATT),
		       io_reg_get(PX4IO_PAGE_STATUS, PX4IO_P_STATUS_IBATT),
		       io_reg_get(PX4IO_PAGE_SETUP, PX4IO_P_SETUP_VBATT_SCALE));
		printf("amp_per_volt %.3f amp_offset %.3f mAh discharged %.3f\n",
		       (double)_battery_amp_per_volt,
		       (double)_battery_amp_bias,
		       (double)_battery_mamphour_total);
	} else if (_hardware == 2) {
		printf("vservo %u mV vservo scale %u\n",
		       io_reg_get(PX4IO_PAGE_STATUS, PX4IO_P_STATUS_VSERVO),
		       io_reg_get(PX4IO_PAGE_SETUP, PX4IO_P_SETUP_VSERVO_SCALE));
		printf("vrssi %u\n", io_reg_get(PX4IO_PAGE_STATUS, PX4IO_P_STATUS_VRSSI));
	}
	printf("actuators");
	for (unsigned i = 0; i < _max_actuators; i++)
		printf(" %u", io_reg_get(PX4IO_PAGE_ACTUATORS, i));
	printf("\n");
	printf("servos");
	for (unsigned i = 0; i < _max_actuators; i++)
		printf(" %u", io_reg_get(PX4IO_PAGE_SERVOS, i));
	printf("\n");
	uint16_t raw_inputs = io_reg_get(PX4IO_PAGE_RAW_RC_INPUT, PX4IO_P_RAW_RC_COUNT);
	printf("%d raw R/C inputs", raw_inputs);
	for (unsigned i = 0; i < raw_inputs; i++)
		printf(" %u", io_reg_get(PX4IO_PAGE_RAW_RC_INPUT, PX4IO_P_RAW_RC_BASE + i));
	printf("\n");
	uint16_t mapped_inputs = io_reg_get(PX4IO_PAGE_RC_INPUT, PX4IO_P_RC_VALID);
	printf("mapped R/C inputs 0x%04x", mapped_inputs);
	for (unsigned i = 0; i < _max_rc_input; i++) {
		if (mapped_inputs & (1 << i))
			printf(" %u:%d", i, REG_TO_SIGNED(io_reg_get(PX4IO_PAGE_RC_INPUT, PX4IO_P_RC_BASE + i)));
	}
	printf("\n");
	uint16_t adc_inputs = io_reg_get(PX4IO_PAGE_CONFIG, PX4IO_P_CONFIG_ADC_INPUT_COUNT);
	printf("ADC inputs");
	for (unsigned i = 0; i < adc_inputs; i++)
		printf(" %u", io_reg_get(PX4IO_PAGE_RAW_ADC_INPUT, i));
	printf("\n");

	/* setup and state */
	printf("features 0x%04x\n", io_reg_get(PX4IO_PAGE_SETUP, PX4IO_P_SETUP_FEATURES));
	uint16_t arming = io_reg_get(PX4IO_PAGE_SETUP, PX4IO_P_SETUP_ARMING);
	printf("arming 0x%04x%s%s%s%s%s%s\n",
		arming,
		((arming & PX4IO_P_SETUP_ARMING_FMU_ARMED)          ? " FMU_ARMED" : ""),
		((arming & PX4IO_P_SETUP_ARMING_IO_ARM_OK)	    ? " IO_ARM_OK" : ""),
		((arming & PX4IO_P_SETUP_ARMING_MANUAL_OVERRIDE_OK) ? " MANUAL_OVERRIDE_OK" : ""),
		((arming & PX4IO_P_SETUP_ARMING_FAILSAFE_CUSTOM)   ? " FAILSAFE_CUSTOM" : ""),
		((arming & PX4IO_P_SETUP_ARMING_INAIR_RESTART_OK)   ? " INAIR_RESTART_OK" : ""),
		((arming & PX4IO_P_SETUP_ARMING_ALWAYS_PWM_ENABLE)  ? " ALWAYS_PWM_ENABLE" : ""));
	printf("rates 0x%04x default %u alt %u relays 0x%04x\n",
		io_reg_get(PX4IO_PAGE_SETUP, PX4IO_P_SETUP_PWM_RATES),
		io_reg_get(PX4IO_PAGE_SETUP, PX4IO_P_SETUP_PWM_DEFAULTRATE),
		io_reg_get(PX4IO_PAGE_SETUP, PX4IO_P_SETUP_PWM_ALTRATE),
		io_reg_get(PX4IO_PAGE_SETUP, PX4IO_P_SETUP_RELAYS));
	printf("debuglevel %u\n", io_reg_get(PX4IO_PAGE_SETUP, PX4IO_P_SETUP_SET_DEBUG));
	printf("controls");
	for (unsigned i = 0; i < _max_controls; i++)
		printf(" %u", io_reg_get(PX4IO_PAGE_CONTROLS, i));
	printf("\n");
	for (unsigned i = 0; i < _max_rc_input; i++) {
		unsigned base = PX4IO_P_RC_CONFIG_STRIDE * i;
		uint16_t options = io_reg_get(PX4IO_PAGE_RC_CONFIG, base + PX4IO_P_RC_CONFIG_OPTIONS);
		printf("input %u min %u center %u max %u deadzone %u assigned %u options 0x%04x%s%s\n",
			i,
			io_reg_get(PX4IO_PAGE_RC_CONFIG, base + PX4IO_P_RC_CONFIG_MIN),
			io_reg_get(PX4IO_PAGE_RC_CONFIG, base + PX4IO_P_RC_CONFIG_CENTER),
			io_reg_get(PX4IO_PAGE_RC_CONFIG, base + PX4IO_P_RC_CONFIG_MAX),
			io_reg_get(PX4IO_PAGE_RC_CONFIG, base + PX4IO_P_RC_CONFIG_DEADZONE),
			io_reg_get(PX4IO_PAGE_RC_CONFIG, base + PX4IO_P_RC_CONFIG_ASSIGNMENT),
			options,
			((options & PX4IO_P_RC_CONFIG_OPTIONS_ENABLED) ? " ENABLED" : ""),
			((options & PX4IO_P_RC_CONFIG_OPTIONS_REVERSE) ? " REVERSED" : ""));
	}
	printf("failsafe");
	for (unsigned i = 0; i < _max_actuators; i++)
		printf(" %u\n", io_reg_get(PX4IO_PAGE_FAILSAFE_PWM, i));
	printf("\nidle values");
	for (unsigned i = 0; i < _max_actuators; i++)
		printf(" %u", io_reg_get(PX4IO_PAGE_IDLE_PWM, i));
	printf("\n");
}

int
PX4IO::ioctl(file * /*filep*/, int cmd, unsigned long arg)
/* Make it obvious that file * isn't used here */
{
	int ret = OK;

	/* regular ioctl? */
	switch (cmd) {
	case PWM_SERVO_ARM:
		/* set the 'armed' bit */
		ret = io_reg_modify(PX4IO_PAGE_SETUP, PX4IO_P_SETUP_ARMING, 0, PX4IO_P_SETUP_ARMING_FMU_ARMED);
		break;

	case PWM_SERVO_SET_ARM_OK:
		/* set the 'OK to arm' bit */
		ret = io_reg_modify(PX4IO_PAGE_SETUP, PX4IO_P_SETUP_ARMING, 0, PX4IO_P_SETUP_ARMING_IO_ARM_OK);
		break;

	case PWM_SERVO_CLEAR_ARM_OK:
		/* clear the 'OK to arm' bit */
		ret = io_reg_modify(PX4IO_PAGE_SETUP, PX4IO_P_SETUP_ARMING, PX4IO_P_SETUP_ARMING_IO_ARM_OK, 0);
		break;

	case PWM_SERVO_DISARM:
		/* clear the 'armed' bit */
		ret = io_reg_modify(PX4IO_PAGE_SETUP, PX4IO_P_SETUP_ARMING, PX4IO_P_SETUP_ARMING_FMU_ARMED, 0);
		break;

	case PWM_SERVO_SET_UPDATE_RATE:
		/* set the requested alternate rate */
		ret = io_reg_set(PX4IO_PAGE_SETUP, PX4IO_P_SETUP_PWM_ALTRATE, arg);
		break;

	case PWM_SERVO_SELECT_UPDATE_RATE: {

		/* blindly clear the PWM update alarm - might be set for some other reason */
		io_reg_set(PX4IO_PAGE_STATUS, PX4IO_P_STATUS_ALARMS, PX4IO_P_STATUS_ALARMS_PWM_ERROR);

		/* attempt to set the rate map */
		io_reg_set(PX4IO_PAGE_SETUP, PX4IO_P_SETUP_PWM_RATES, arg);

		/* check that the changes took */
		uint16_t alarms = io_reg_get(PX4IO_PAGE_STATUS, PX4IO_P_STATUS_ALARMS);
		if (alarms & PX4IO_P_STATUS_ALARMS_PWM_ERROR) {
			ret = -EINVAL;
			io_reg_set(PX4IO_PAGE_STATUS, PX4IO_P_STATUS_ALARMS, PX4IO_P_STATUS_ALARMS_PWM_ERROR);
		}
		break;
	}

	case PWM_SERVO_GET_COUNT:
		*(unsigned *)arg = _max_actuators;
		break;

	case DSM_BIND_START:
		io_reg_set(PX4IO_PAGE_SETUP, PX4IO_P_SETUP_DSM, dsm_bind_power_down); 
		usleep(500000);
		io_reg_set(PX4IO_PAGE_SETUP, PX4IO_P_SETUP_DSM, dsm_bind_set_rx_out);
		io_reg_set(PX4IO_PAGE_SETUP, PX4IO_P_SETUP_DSM, dsm_bind_power_up);
		usleep(50000);
		io_reg_set(PX4IO_PAGE_SETUP, PX4IO_P_SETUP_DSM, dsm_bind_send_pulses | (arg << 4));
		usleep(50000);
		io_reg_set(PX4IO_PAGE_SETUP, PX4IO_P_SETUP_DSM, dsm_bind_reinit_uart);
		break;

	case DSM_BIND_POWER_UP:
		io_reg_set(PX4IO_PAGE_SETUP, PX4IO_P_SETUP_DSM, dsm_bind_power_up);
		break;

	case PWM_SERVO_SET(0) ... PWM_SERVO_SET(PWM_OUTPUT_MAX_CHANNELS - 1): {

		/* TODO: we could go lower for e.g. TurboPWM */
		unsigned channel = cmd - PWM_SERVO_SET(0);
		if ((channel >= _max_actuators) || (arg < 900) || (arg > 2100)) {
			ret = -EINVAL;
		} else {
			/* send a direct PWM value */
			ret = io_reg_set(PX4IO_PAGE_DIRECT_PWM, channel, arg);
		}

		break;
	}

	case PWM_SERVO_GET(0) ... PWM_SERVO_GET(PWM_OUTPUT_MAX_CHANNELS - 1): {

		unsigned channel = cmd - PWM_SERVO_GET(0);

		if (channel >= _max_actuators) {
			ret = -EINVAL;
		} else {
			/* fetch a current PWM value */
			uint32_t value = io_reg_get(PX4IO_PAGE_SERVOS, channel);
			if (value == _io_reg_get_error) {
				ret = -EIO;
			} else {
				*(servo_position_t *)arg = value;
			}
		}
		break;
	}

	case PWM_SERVO_GET_RATEGROUP(0) ... PWM_SERVO_GET_RATEGROUP(PWM_OUTPUT_MAX_CHANNELS - 1): {

		unsigned channel = cmd - PWM_SERVO_GET_RATEGROUP(0);

		*(uint32_t *)arg = io_reg_get(PX4IO_PAGE_PWM_INFO, PX4IO_RATE_MAP_BASE + channel);
		if (*(uint32_t *)arg == _io_reg_get_error)
			ret = -EIO;
		break;
	}

	case GPIO_RESET: {
		uint32_t bits = (1 << _max_relays) - 1;
		/* don't touch relay1 if it's controlling RX vcc */
		if (_dsm_vcc_ctl)
			bits &= ~PX4IO_P_SETUP_RELAYS_POWER1;
		ret = io_reg_modify(PX4IO_PAGE_SETUP, PX4IO_P_SETUP_RELAYS, bits, 0);
		break;
	}

	case GPIO_SET:
		arg &= ((1 << _max_relays) - 1);
		/* don't touch relay1 if it's controlling RX vcc */
		if (_dsm_vcc_ctl & (arg & PX4IO_P_SETUP_RELAYS_POWER1))
			ret = -EINVAL;
		else
			ret = io_reg_modify(PX4IO_PAGE_SETUP, PX4IO_P_SETUP_RELAYS, 0, arg);
		break;

	case GPIO_CLEAR:
		arg &= ((1 << _max_relays) - 1);
		/* don't touch relay1 if it's controlling RX vcc */
		if (_dsm_vcc_ctl & (arg & PX4IO_P_SETUP_RELAYS_POWER1))
			ret = -EINVAL;
		else
			ret = io_reg_modify(PX4IO_PAGE_SETUP, PX4IO_P_SETUP_RELAYS, arg, 0);
		break;

	case GPIO_GET:
		*(uint32_t *)arg = io_reg_get(PX4IO_PAGE_SETUP, PX4IO_P_SETUP_RELAYS);
		if (*(uint32_t *)arg == _io_reg_get_error)
			ret = -EIO;
		break;

	case MIXERIOCGETOUTPUTCOUNT:
		*(unsigned *)arg = _max_actuators;
		break;

	case MIXERIOCRESET:
		ret = 0;	/* load always resets */
		break;

	case MIXERIOCLOADBUF: {
		const char *buf = (const char *)arg;
		ret = mixer_send(buf, strnlen(buf, 2048));
		break;
	}

	case RC_INPUT_GET: {
		uint16_t status;
		rc_input_values *rc_val = (rc_input_values *)arg;

		ret = io_reg_get(PX4IO_PAGE_STATUS, PX4IO_P_STATUS_FLAGS, &status, 1);
		if (ret != OK)
			break;

		/* if no R/C input, don't try to fetch anything */
		if (!(status & PX4IO_P_STATUS_FLAGS_RC_OK)) {
			ret = -ENOTCONN;
			break;
		}

		/* sort out the source of the values */
		if (status & PX4IO_P_STATUS_FLAGS_RC_PPM) {
			rc_val->input_source = RC_INPUT_SOURCE_PX4IO_PPM;
		} else if (status & PX4IO_P_STATUS_FLAGS_RC_DSM) {
			rc_val->input_source = RC_INPUT_SOURCE_PX4IO_SPEKTRUM;
		} else if (status & PX4IO_P_STATUS_FLAGS_RC_SBUS) {
			rc_val->input_source = RC_INPUT_SOURCE_PX4IO_SBUS;
		} else {
			rc_val->input_source = RC_INPUT_SOURCE_UNKNOWN;
		}

		/* read raw R/C input values */
		ret = io_reg_get(PX4IO_PAGE_RAW_RC_INPUT, PX4IO_P_RAW_RC_BASE, &(rc_val->values[0]), _max_rc_input);
		break;
	}

	case PX4IO_SET_DEBUG:
		/* set the debug level */
		ret = io_reg_set(PX4IO_PAGE_SETUP, PX4IO_P_SETUP_SET_DEBUG, arg);
		break;

	case PX4IO_INAIR_RESTART_ENABLE:
		/* set/clear the 'in-air restart' bit */
		if (arg) {
			ret = io_reg_modify(PX4IO_PAGE_SETUP, PX4IO_P_SETUP_ARMING, 0, PX4IO_P_SETUP_ARMING_INAIR_RESTART_OK);
		} else {
			ret = io_reg_modify(PX4IO_PAGE_SETUP, PX4IO_P_SETUP_ARMING, PX4IO_P_SETUP_ARMING_INAIR_RESTART_OK, 0);
		}
		break;

	default:
		/* not a recognized value */
		ret = -ENOTTY;
	}

	return ret;
}

ssize_t
PX4IO::write(file * /*filp*/, const char *buffer, size_t len)
/* Make it obvious that file * isn't used here */
{
	unsigned count = len / 2;

	if (count > _max_actuators)
		count = _max_actuators;
	if (count > 0) {
		int ret = io_reg_set(PX4IO_PAGE_DIRECT_PWM, 0, (uint16_t *)buffer, count);
		if (ret != OK)
			return ret;
	}
	return count * 2;
}

int
PX4IO::set_update_rate(int rate)
{
	int interval_ms = 1000 / rate;
	if (interval_ms < 3) {
		interval_ms = 3;
		warnx("update rate too high, limiting interval to %d ms (%d Hz).", interval_ms, 1000 / interval_ms);
	}

	if (interval_ms > 100) {
		interval_ms = 100;
		warnx("update rate too low, limiting to %d ms (%d Hz).", interval_ms, 1000 / interval_ms);
	}

	_update_interval = interval_ms;
	return 0;
}

void
PX4IO::set_battery_current_scaling(float amp_per_volt, float amp_bias)
{
	_battery_amp_per_volt = amp_per_volt;
	_battery_amp_bias = amp_bias;
}

extern "C" __EXPORT int px4io_main(int argc, char *argv[]);

namespace
{

device::Device *
get_interface()
{
	device::Device *interface = nullptr;

#ifndef CONFIG_ARCH_BOARD_PX4FMU_V1
	/* try for a serial interface */
	if (PX4IO_serial_interface != nullptr)
		interface = PX4IO_serial_interface();
	if (interface != nullptr)
		goto got;
#endif

	/* try for an I2C interface if we haven't got a serial one */
	if (PX4IO_i2c_interface != nullptr)
		interface = PX4IO_i2c_interface();
	if (interface != nullptr)
		goto got;

	errx(1, "cannot alloc interface");

got:
	if (interface->init() != OK) {
		delete interface;
		errx(1, "interface init failed");
	}

	return interface;
}

void
start(int argc, char *argv[])
{
	if (g_dev != nullptr)
		errx(1, "already loaded");

	/* allocate the interface */
	device::Device *interface = get_interface();

	/* create the driver - it will set g_dev */
	(void)new PX4IO(interface);

	if (g_dev == nullptr)
		errx(1, "driver alloc failed");

	if (OK != g_dev->init()) {
		delete g_dev;
		errx(1, "driver init failed");
	}

	int dsm_vcc_ctl;

	if (param_get(param_find("RC_RL1_DSM_VCC"), &dsm_vcc_ctl) == OK) {
		if (dsm_vcc_ctl) {
			g_dev->set_dsm_vcc_ctl(true);
			g_dev->ioctl(nullptr, DSM_BIND_POWER_UP, 0);
		}
	}
	exit(0);
}

void
bind(int argc, char *argv[])
{
	int pulses;

	if (g_dev == nullptr)
		errx(1, "px4io must be started first");

	if (!g_dev->get_dsm_vcc_ctl())
		errx(1, "DSM bind feature not enabled");

	if (argc < 3)
		errx(0, "needs argument, use dsm2 or dsmx");

	if (!strcmp(argv[2], "dsm2"))
		pulses = 3;
	else if (!strcmp(argv[2], "dsmx"))
		pulses = 7;
	else 
		errx(1, "unknown parameter %s, use dsm2 or dsmx", argv[2]);

	warnx("This command will only bind DSM if satellite VCC (red wire) is controlled by relay 1.");

	g_dev->ioctl(nullptr, DSM_BIND_START, pulses);

	exit(0);

}

void
test(void)
{
	int		fd;
	unsigned	servo_count = 0;
	unsigned	pwm_value = 1000;
	int		direction = 1;
	int		ret;

	fd = open(PX4IO_DEVICE_PATH, O_WRONLY);

	if (fd < 0)
		err(1, "failed to open device");

	if (ioctl(fd, PWM_SERVO_GET_COUNT, (unsigned long)&servo_count))
		err(1, "failed to get servo count");

	/* tell IO that its ok to disable its safety with the switch */
	ret = ioctl(fd, PWM_SERVO_SET_ARM_OK, 0);
	if (ret != OK)
		err(1, "PWM_SERVO_SET_ARM_OK");

	if (ioctl(fd, PWM_SERVO_ARM, 0))
		err(1, "failed to arm servos");

	/* Open console directly to grab CTRL-C signal */
	int console = open("/dev/console", O_NONBLOCK | O_RDONLY | O_NOCTTY);
	if (!console)
		err(1, "failed opening console");

	warnx("Press CTRL-C or 'c' to abort.");

	for (;;) {

		/* sweep all servos between 1000..2000 */
		servo_position_t servos[servo_count];
		for (unsigned i = 0; i < servo_count; i++)
			servos[i] = pwm_value;

		ret = write(fd, servos, sizeof(servos));
		if (ret != (int)sizeof(servos))
			err(1, "error writing PWM servo data, wrote %u got %d", sizeof(servos), ret);

		if (direction > 0) {
			if (pwm_value < 2000) {
				pwm_value++;
			} else {
				direction = -1;
			}
		} else {
			if (pwm_value > 1000) {
				pwm_value--;
			} else {
				direction = 1;
			}
		}

		/* readback servo values */
		for (unsigned i = 0; i < servo_count; i++) {
			servo_position_t value;

			if (ioctl(fd, PWM_SERVO_GET(i), (unsigned long)&value))
				err(1, "error reading PWM servo %d", i);
			if (value != servos[i])
				errx(1, "servo %d readback error, got %u expected %u", i, value, servos[i]);
		}

		/* Check if user wants to quit */
		char c;
		if (read(console, &c, 1) == 1) {
			if (c == 0x03 || c == 0x63 || c == 'q') {
				warnx("User abort\n");
				close(console);
				exit(0);
			}
		}
	}
}

void
monitor(void)
{
	unsigned cancels = 3;
	printf("Hit <enter> three times to exit monitor mode\n");

	for (;;) {
		pollfd fds[1];

		fds[0].fd = 0;
		fds[0].events = POLLIN;
		poll(fds, 1, 500);

		if (fds[0].revents == POLLIN) {
			int c;
			read(0, &c, 1);

			if (cancels-- == 0)
				exit(0);
		}

#warning implement this

//		if (g_dev != nullptr)
//			g_dev->dump_one = true;
	}
}

void
if_test(unsigned mode)
{
	device::Device *interface = get_interface();

	int result = interface->ioctl(1, mode); /* XXX magic numbers */
	delete interface;

	errx(0, "test returned %d", result);
}

} /* namespace */

int
px4io_main(int argc, char *argv[])
{
	/* check for sufficient number of arguments */
	if (argc < 2)
		goto out;

	if (!strcmp(argv[1], "start"))
		start(argc - 1, argv + 1);

	if (!strcmp(argv[1], "update")) {

		if (g_dev != nullptr) {
			printf("[px4io] loaded, detaching first\n");
			/* stop the driver */
			delete g_dev;
		}

		PX4IO_Uploader *up;
		const char *fn[5];

		/* work out what we're uploading... */
		if (argc > 2) {
			fn[0] = argv[2];
			fn[1] = nullptr;

		} else {
			fn[0] = "/fs/microsd/px4io.bin";
			fn[1] =	"/etc/px4io.bin";
			fn[2] = "/fs/microsd/px4io2.bin";
			fn[3] =	"/etc/px4io2.bin";
			fn[4] =	nullptr;
		}

		up = new PX4IO_Uploader;
		int ret = up->upload(&fn[0]);
		delete up;

		switch (ret) {
		case OK:
			break;

		case -ENOENT:
			errx(1, "PX4IO firmware file not found");

		case -EEXIST:
		case -EIO:
			errx(1, "error updating PX4IO - check that bootloader mode is enabled");

		case -EINVAL:
			errx(1, "verify failed - retry the update");

		case -ETIMEDOUT:
			errx(1, "timed out waiting for bootloader - power-cycle and try again");

		default:
			errx(1, "unexpected error %d", ret);
		}

		return ret;
	}

	if (!strcmp(argv[1], "iftest")) {
		if (g_dev != nullptr)
			errx(1, "can't iftest when started");

		if_test((argc > 2) ? strtol(argv[2], NULL, 0) : 0);
	}

	/* commands below here require a started driver */

	if (g_dev == nullptr)
		errx(1, "not started");

	if (!strcmp(argv[1], "limit")) {

		if ((argc > 2)) {
			g_dev->set_update_rate(atoi(argv[2]));
		} else {
			errx(1, "missing argument (50 - 400 Hz)");
			return 1;
		}
		exit(0);
	}

	if (!strcmp(argv[1], "current")) {
		if ((argc > 3)) {
			g_dev->set_battery_current_scaling(atof(argv[2]), atof(argv[3]));
		} else {
			errx(1, "missing argument (apm_per_volt, amp_offset)");
			return 1;
		}
		exit(0);
	}

	if (!strcmp(argv[1], "failsafe")) {

		if (argc < 3) {
			errx(1, "failsafe command needs at least one channel value (ppm)");
		}

		/* set values for first 8 channels, fill unassigned channels with 1500. */
		uint16_t failsafe[8];

		for (int i = 0; i < sizeof(failsafe) / sizeof(failsafe[0]); i++) {

			/* set channel to commandline argument or to 900 for non-provided channels */
			if (argc > i + 2) {
				failsafe[i] = atoi(argv[i+2]);
				if (failsafe[i] < 800 || failsafe[i] > 2200) {
					errx(1, "value out of range of 800 < value < 2200. Aborting.");
				}
			} else {
				/* a zero value will result in stopping to output any pulse */
				failsafe[i] = 0;
			}
		}

		int ret = g_dev->set_failsafe_values(failsafe, sizeof(failsafe) / sizeof(failsafe[0]));

		if (ret != OK)
			errx(ret, "failed setting failsafe values");
		exit(0);
	}

	if (!strcmp(argv[1], "min")) {

		if (argc < 3) {
			errx(1, "min command needs at least one channel value (PWM)");
		}

		if (g_dev != nullptr) {

			/* set values for first 8 channels, fill unassigned channels with 900. */
			uint16_t min[8];

			for (int i = 0; i < sizeof(min) / sizeof(min[0]); i++)
			{
				/* set channel to commanline argument or to 900 for non-provided channels */
				if (argc > i + 2) {
					min[i] = atoi(argv[i+2]);
					if (min[i] < 900 || min[i] > 1200) {
						errx(1, "value out of range of 900 < value < 1200. Aborting.");
					}
				} else {
					/* a zero value will the default */
					min[i] = 0;
				}
			}

			int ret = g_dev->set_min_values(min, sizeof(min) / sizeof(min[0]));

			if (ret != OK)
				errx(ret, "failed setting min values");
		} else {
			errx(1, "not loaded");
		}
		exit(0);
	}

	if (!strcmp(argv[1], "max")) {

		if (argc < 3) {
			errx(1, "max command needs at least one channel value (PWM)");
		}

		if (g_dev != nullptr) {

			/* set values for first 8 channels, fill unassigned channels with 2100. */
			uint16_t max[8];

			for (int i = 0; i < sizeof(max) / sizeof(max[0]); i++)
			{
				/* set channel to commanline argument or to 2100 for non-provided channels */
				if (argc > i + 2) {
					max[i] = atoi(argv[i+2]);
					if (max[i] < 1800 || max[i] > 2100) {
						errx(1, "value out of range of 1800 < value < 2100. Aborting.");
					}
				} else {
					/* a zero value will the default */
					max[i] = 0;
				}
			}

			int ret = g_dev->set_max_values(max, sizeof(max) / sizeof(max[0]));

			if (ret != OK)
				errx(ret, "failed setting max values");
		} else {
			errx(1, "not loaded");
		}
		exit(0);
	}

	if (!strcmp(argv[1], "idle")) {

		if (argc < 3) {
			errx(1, "max command needs at least one channel value (PWM)");
		}

		if (g_dev != nullptr) {

			/* set values for first 8 channels, fill unassigned channels with 0. */
			uint16_t idle[8];

			for (int i = 0; i < sizeof(idle) / sizeof(idle[0]); i++)
			{
				/* set channel to commanline argument or to 0 for non-provided channels */
				if (argc > i + 2) {
					idle[i] = atoi(argv[i+2]);
					if (idle[i] < 900 || idle[i] > 2100) {
						errx(1, "value out of range of 900 < value < 2100. Aborting.");
					}
				} else {
					/* a zero value will the default */
					idle[i] = 0;
				}
			}

			int ret = g_dev->set_idle_values(idle, sizeof(idle) / sizeof(idle[0]));

			if (ret != OK)
				errx(ret, "failed setting idle values");
		} else {
			errx(1, "not loaded");
		}
		exit(0);
	}

	if (!strcmp(argv[1], "recovery")) {

		/*
		 * Enable in-air restart support.
		 * We can cheat and call the driver directly, as it
	 	 * doesn't reference filp in ioctl()
		 */
		g_dev->ioctl(NULL, PX4IO_INAIR_RESTART_ENABLE, 1);
		exit(0);
	}

	if (!strcmp(argv[1], "stop")) {

		/* stop the driver */
		delete g_dev;
		exit(0);
	}


	if (!strcmp(argv[1], "status")) {

		printf("[px4io] loaded\n");
		g_dev->print_status();

		exit(0);
	}

	if (!strcmp(argv[1], "debug")) {
		if (argc <= 2) {
			printf("usage: px4io debug LEVEL\n");
			exit(1);
		}
		if (g_dev == nullptr) {
			printf("px4io is not started\n");
			exit(1);
		}
		uint8_t level = atoi(argv[2]);
		/* we can cheat and call the driver directly, as it
		 * doesn't reference filp in ioctl()
		 */
		int ret = g_dev->ioctl(nullptr, PX4IO_SET_DEBUG, level);
		if (ret != 0) {
			printf("SET_DEBUG failed - %d\n", ret);
			exit(1);
		}
		printf("SET_DEBUG %u OK\n", (unsigned)level);
		exit(0);
	}

	if (!strcmp(argv[1], "rx_dsm") ||
	    !strcmp(argv[1], "rx_dsm_10bit") ||
	    !strcmp(argv[1], "rx_dsm_11bit") ||
	    !strcmp(argv[1], "rx_sbus") ||
	    !strcmp(argv[1], "rx_ppm"))
		errx(0, "receiver type is automatically detected, option '%s' is deprecated", argv[1]);

	if (!strcmp(argv[1], "test"))
		test();

	if (!strcmp(argv[1], "monitor"))
		monitor();

	if (!strcmp(argv[1], "bind"))
		bind(argc, argv);

	out:
	errx(1, "need a command, try 'start', 'stop', 'status', 'test', 'monitor', 'debug',\n 'recovery', 'limit', 'current', 'failsafe', 'min, 'max',\n 'idle', 'bind' or 'update'");
}<|MERGE_RESOLUTION|>--- conflicted
+++ resolved
@@ -171,13 +171,7 @@
 	int			set_failsafe_values(const uint16_t *vals, unsigned len);
 
 	/**
-<<<<<<< HEAD
 	 * Set the minimum PWM signals when armed
-=======
-	 * Print IO status.
-	 *
-	 * Print all relevant IO status information
->>>>>>> 061be7f7
 	 */
 	int 			set_min_values(const uint16_t *vals, unsigned len);
 
@@ -241,22 +235,9 @@
 	uint16_t		_alarms;		///<Various IO alarms
 
 	/* subscribed topics */
-<<<<<<< HEAD
 	int			_t_actuators;	///< actuator controls topic
 	int			_t_actuator_armed;	///< system armed control topic
 	int 			_t_vehicle_control_mode;	///< vehicle control mode topic
-	int			_t_param;	///< parameter update topic
-
-	/* advertised topics */
-	orb_advert_t 		_to_input_rc;	///< rc inputs from io
-	orb_advert_t 		_to_actuators_effective; ///< effective actuator controls topic
-	orb_advert_t		_to_outputs;	///< mixed servo outputs topic
-	orb_advert_t		_to_battery;	///< battery status / voltage
-	orb_advert_t		_to_safety;	///< status of safety
-=======
-	int			_t_actuators;		///<actuator controls topic
-	int			_t_armed;		///<system armed control topic
-	int 			_t_vstatus;		///<system / vehicle status
 	int			_t_param;		///<parameter update topic
 
 	/* advertised topics */
@@ -264,7 +245,7 @@
 	orb_advert_t 		_to_actuators_effective; ///<effective actuator controls topic
 	orb_advert_t		_to_outputs;		///<mixed servo outputs topic
 	orb_advert_t		_to_battery;		///<battery status / voltage topic
->>>>>>> 061be7f7
+	orb_advert_t		_to_safety;		///< status of safety
 
 	actuator_outputs_s	_outputs;		///<mixed outputs
 	actuator_controls_effective_s _controls_effective; ///<effective controls
@@ -277,12 +258,6 @@
 	uint64_t		_battery_last_timestamp;///<last amp hour calculation timestamp
 
 	bool			_dsm_vcc_ctl;		///<true if relay 1 controls DSM satellite RX power
-
-	/**
-	 * System armed
-	 */
-
-	bool			_system_armed;
 
 	/**
 	 * Trampoline to the worker task
@@ -454,8 +429,7 @@
 	_battery_amp_bias(0),
 	_battery_mamphour_total(0),
 	_battery_last_timestamp(0),
-	_dsm_vcc_ctl(false),
-	_system_armed(false)
+	_dsm_vcc_ctl(false)
 {
 	/* we need this potentially before it could be set in task_main */
 	g_dev = this;
@@ -798,11 +772,7 @@
 				// See if bind parameter has been set, and reset it to 0
 				param_get(dsm_bind_param = param_find("RC_DSM_BIND"), &dsm_bind_val);
 				if (dsm_bind_val) {
-<<<<<<< HEAD
-					if (!_system_armed) {
-=======
-					if (!(_status & PX4IO_P_STATUS_FLAGS_ARMED)) {
->>>>>>> 061be7f7
+					if (!(_status & PX4IO_P_STATUS_FLAGS_OUTPUTS_ARMED)) {
 						if ((dsm_bind_val == 1) || (dsm_bind_val == 2)) {
 							mavlink_log_info(mavlink_fd, "[IO] binding dsm%c rx", dsm_bind_val == 1 ? '2' : 'x');
 							ioctl(nullptr, DSM_BIND_START, dsm_bind_val == 1 ? 3 : 7);
@@ -922,8 +892,6 @@
 
 	uint16_t set = 0;
 	uint16_t clear = 0;
-
-	_system_armed = armed.armed;
 
 	if (armed.armed && !armed.lockdown) {
 		set |= PX4IO_P_SETUP_ARMING_FMU_ARMED;
